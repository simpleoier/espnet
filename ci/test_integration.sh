#!/usr/bin/env bash

python="coverage run --append"

touch .coverage

# test asr recipe
cwd=$(pwd)
cd ./egs/mini_an4/asr1 || exit 1
ln -sf ${cwd}/.coverage .
. path.sh  # source here to avoid undefined variable errors

set -euo pipefail

echo "==== ASR (backend=pytorch lm=RNNLM) ==="
./run.sh --python "${python}"
echo "==== ASR (backend=pytorch, lm=TransformerLM) ==="
./run.sh --python "${python}" --stage 3 --stop-stage 3 --lm-config conf/lm_transformer.yaml --decode-config "$(change_yaml.py conf/decode.yaml -a api=v2)"
# skip duplicated ASR training stage 4
./run.sh --python "${python}" --stage 5 --lm-config conf/lm_transformer.yaml --decode-config "$(change_yaml.py conf/decode.yaml -a api=v2)"
echo "==== ASR (backend=pytorch, dtype=float64) ==="
./run.sh --python "${python}" --stage 3 --train-config "$(change_yaml.py conf/train.yaml -a train-dtype=float64)" --decode-config "$(change_yaml.py conf/decode.yaml -a api=v2 -a dtype=float64)"
echo "==== ASR (backend=chainer) ==="
./run.sh --python "${python}" --stage 3 --backend chainer

# skip duplicated ASR training stage 2,3
# test rnn recipe
echo "=== ASR (backend=pytorch, model=rnn-pure-ctc) ==="
./run.sh --python "${python}" --stage 4 --train-config conf/train_pure_ctc.yaml \
        --decode-config conf/decode_pure_ctc.yaml
echo "=== ASR (backend=pytorch, model=rnn-no-ctc) ==="
./run.sh --python "${python}" --stage 4 --train-config conf/train_no_ctc.yaml \
        --decode-config conf/decode_no_ctc.yaml

# test transformer recipe
echo "=== ASR (backend=pytorch, model=transformer) ==="
./run.sh --python "${python}" --stage 4 --train-config conf/train_transformer.yaml \
        --decode-config conf/decode.yaml
./run.sh --stage 5 --train-config conf/train_transformer.yaml \
        --decode-config conf/decode.yaml --metric loss
./run.sh --stage 5 --train-config conf/train_transformer.yaml \
        --decode-config conf/decode.yaml --metric loss
echo "=== ASR (backend=pytorch, model=conformer) ==="
./run.sh --python "${python}" --stage 4 --train-config conf/train_conformer.yaml \
        --decode-config conf/decode.yaml
echo "=== ASR (backend=pytorch, model=transformer-pure-ctc) ==="
./run.sh --python "${python}" --stage 4 --train-config conf/train_transformer_pure_ctc.yaml \
        --decode-config conf/decode_pure_ctc.yaml
echo "=== ASR (backend=pytorch, model=conformer-pure-ctc) ==="
./run.sh --python "${python}" --stage 4 --train-config conf/train_conformer_pure_ctc.yaml \
        --decode-config conf/decode_pure_ctc.yaml
echo "=== ASR (backend=pytorch, model=transformer-no-ctc) ==="
./run.sh --python "${python}" --stage 4 --train-config conf/train_transformer_no_ctc.yaml \
        --decode-config conf/decode_no_ctc.yaml
echo "=== ASR (backend=pytorch num-encs 2, model=transformer) ==="
./run.sh --python "${python}" --stage 4 --train-config conf/train_transformer.yaml \
        --decode-config conf/decode.yaml

# test transducer recipe
echo "=== ASR (backend=pytorch, model=rnnt) ==="
./run.sh --python "${python}" --stage 4 --train-config conf/train_transducer.yaml \
        --decode-config conf/decode_transducer.yaml
echo "=== ASR (backend=pytorch, model=rnnt-att) ==="
./run.sh --python "${python}" --stage 4 --train-config conf/train_transducer_attention.yaml \
        --decode-config conf/decode_transducer.yaml
echo "=== ASR (backend=pytorch, model=transformer-transducer) ==="
./run.sh --python "${python}" --stage 4 --train-config conf/train_transformer_transducer.yaml \
        --decode-config conf/decode_transducer.yaml
echo "=== ASR (backend=pytorch, model=transformer-transducer-att) ==="
./run.sh --python "${python}" --stage 4 --train-config conf/train_transformer_transducer_attention.yaml \
        --decode-config conf/decode_transducer.yaml

echo "==== ASR (backend=pytorch num-encs 2) ==="
./run.sh --python "${python}" --stage 2 --train-config ./conf/train_mulenc2.yaml --decode-config ./conf/decode_mulenc2.yaml --mulenc true
# Remove generated files in order to reduce the disk usage
rm -rf exp tensorboard dump data
cd ${cwd} || exit 1

# test asr_mix recipe
cd ./egs/mini_an4/asr_mix1 || exit 1
ln -sf ${cwd}/.coverage .

echo "==== ASR Mix (backend=pytorch, model=rnn) ==="
./run.sh --python "${python}" --train-config conf/train_multispkr.yaml
echo "==== ASR Mix (backend=pytorch, model=transformer) ==="
./run.sh --python "${python}" --stage 4 --train-config conf/train_multispkr_transformer.yaml
# Remove generated files in order to reduce the disk usage
rm -rf exp tensorboard dump data
cd "${cwd}" || exit 1

# test st recipe
cd ./egs/mini_an4/st1 || exit 1
ln -sf ${cwd}/.coverage .

echo "==== ST (backend=pytorch) ==="
./run.sh --python "${python}"
echo "==== ST (backend=pytorch asr0.3) ==="
./run.sh --python "${python}" --stage 4 --train_config conf/train_asr0.3.yaml
echo "==== ST (backend=pytorch ctc asr0.3) ==="
./run.sh --python "${python}" --stage 4 --train_config conf/train_ctc_asr0.3.yaml
echo "==== ST (backend=pytorch mt0.3) ==="
./run.sh --python "${python}" --stage 4 --train_config conf/train_mt0.3.yaml
echo "==== ST (backend=pytorch asr0.2 mt0.2) ==="
./run.sh --python "${python}" --stage 4 --train_config conf/train_asr0.2_mt0.2.yaml
echo "==== ST (backend=pytorch, model=transformer) ==="
<<<<<<< HEAD
./run.sh --stage 4 --train_config conf/train_transformer.yaml
./run.sh --stage 5 --train_config conf/train_transformer.yaml --metric bleu
./run.sh --stage 5 --train_config conf/train_transformer.yaml --metric acc
./run.sh --stage 5 --train_config conf/train_transformer.yaml --metric loss
=======
./run.sh --python "${python}" --stage 4 --train_config conf/train_transformer.yaml
>>>>>>> fa55a6fc
echo "==== ST (backend=pytorch asr0.3, model=transformer) ==="
./run.sh --python "${python}" --stage 4 --train_config conf/train_transformer_asr0.3.yaml
echo "==== ST (backend=pytorch ctc asr0.3, model=transformer) ==="
./run.sh --python "${python}" --stage 4 --train_config conf/train_transformer_ctc_asr0.3.yaml
echo "==== ST (backend=pytorch mt0.3, model=transformer) ==="
./run.sh --python "${python}" --stage 4 --train_config conf/train_transformer_mt0.3.yaml
echo "==== ST (backend=pytorch asr0.2 mt0.2, model=transformer) ==="
./run.sh --python "${python}" --stage 4 --train_config conf/train_transformer_asr0.2_mt0.2.yaml
# Remove generated files in order to reduce the disk usage
rm -rf exp tensorboard dump data
cd "${cwd}" || exit 1

# test mt recipe
cd ./egs/mini_an4/mt1 || exit 1
ln -sf ${cwd}/.coverage .

echo "==== MT (backend=pytorch) ==="
./run.sh --python "${python}"
echo "==== MT (backend=pytorch, model=transformer) ==="
<<<<<<< HEAD
./run.sh --stage 4 --train_config conf/train_transformer.yaml
./run.sh --stage 5 --train_config conf/train_transformer.yaml --metric bleu
./run.sh --stage 5 --train_config conf/train_transformer.yaml --metric acc
./run.sh --stage 5 --train_config conf/train_transformer.yaml --metric loss
=======
./run.sh --python "${python}" --stage 4 --train_config conf/train_transformer.yaml
>>>>>>> fa55a6fc
# Remove generated files in order to reduce the disk usage
rm -rf exp tensorboard dump data
cd "${cwd}" || exit 1

# test tts recipe
cd ./egs/mini_an4/tts1 || exit 1
ln -sf ${cwd}/.coverage .

echo "==== TTS (backend=pytorch) ==="
./run.sh --python "${python}"
# Remove generated files in order to reduce the disk usage
rm -rf exp tensorboard dump data
cd "${cwd}" || exit 1

# [ESPnet2] test asr recipe
cd ./egs2/mini_an4/asr1 || exit 1
ln -sf ${cwd}/.coverage .
echo "==== [ESPnet2] ASR ==="
./run.sh --stage 1 --stop-stage 1
feats_types="raw fbank_pitch"
token_types="bpe char"
for t in ${feats_types}; do
    ./run.sh --stage 2 --stop-stage 4 --feats-type "${t}" --python "${python}"
done
for t in ${token_types}; do
    ./run.sh --stage 5 --stop-stage 5 --token-type "${t}" --python "${python}"
done
for t in ${feats_types}; do
    for t2 in ${token_types}; do
        echo "==== feats_type=${t}, token_types=${t2} ==="
        ./run.sh --ngpu 0 --stage 6 --stop-stage 13 --skip-upload false --feats-type "${t}" --token-type "${t2}" \
            --asr-args "--max_epoch=1" --lm-args "--max_epoch=1" --python "${python}"
    done
done
# Remove generated files in order to reduce the disk usage
rm -rf exp dump data
cd "${cwd}" || exit 1

# [ESPnet2] test tts recipe
cd ./egs2/mini_an4/tts1 || exit 1
ln -sf ${cwd}/.coverage .
echo "==== [ESPnet2] TTS ==="
./run.sh --stage 1 --stop-stage 1 --python "${python}"
feats_types="raw fbank stft"
for t in ${feats_types}; do
    echo "==== feats_type=${t} ==="
    ./run.sh --ngpu 0 --stage 2 --stop-stage 8 --skip-upload false --feats-type "${t}" --train-args "--max_epoch 1" --python "${python}"
done
# Remove generated files in order to reduce the disk usage
rm -rf exp dump data
cd "${cwd}" || exit 1

# [ESPnet2] test enh recipe
if python -c 'import torch as t; from distutils.version import LooseVersion as L; assert L(t.__version__) >= L("1.2.0")' &> /dev/null;  then
    cd ./egs2/mini_an4/enh1 || exit 1
    ln -sf ${cwd}/.coverage .
    echo "==== [ESPnet2] ENH ==="
    ./run.sh --stage 1 --stop-stage 1 --python "${python}"
    feats_types="raw"
    for t in ${feats_types}; do
        echo "==== feats_type=${t} ==="
        ./run.sh --ngpu 0 --stage 2 --stop-stage 9 --skip-upload false --feats-type "${t}" --spk-num 1 --enh-args "--max_epoch=1" --python "${python}"
    done
    # Remove generated files in order to reduce the disk usage
    rm -rf exp dump data
    cd "${cwd}" || exit 1
fi

# [ESPnet2] Validate configuration files
echo "<blank>" > dummy_token_list
echo "==== [ESPnet2] Validation configuration files ==="
if python3 -c 'import torch as t; from distutils.version import LooseVersion as L; assert L(t.__version__) >= L("1.1.0")' &> /dev/null;  then
    for f in egs2/*/asr1/conf/train_asr*.yaml; do
        python3 -m espnet2.bin.asr_train --config "${f}" --iterator_type none --dry_run true --output_dir out --token_list dummy_token_list
    done
    for f in egs2/*/asr1/conf/train_lm*.yaml; do
        python3 -m espnet2.bin.lm_train --config "${f}" --iterator_type none --dry_run true --output_dir out --token_list dummy_token_list
    done
    for f in egs2/*/tts1/conf/train*.yaml; do
        python3 -m espnet2.bin.tts_train --config "${f}" --iterator_type none --normalize none --dry_run true --output_dir out --token_list dummy_token_list
    done
    for f in egs2/*/enh1/conf/train*.yaml; do
        python -m espnet2.bin.enh_train --config "${f}" --iterator_type none --dry_run true --output_dir out
    done
fi

# These files must be same each other.
for base in cmd.sh conf/slurm.conf conf/queue.conf conf/pbs.conf; do
    file1=
    for f in egs2/*/*/"${base}"; do
        if [ -z "${file1}" ]; then
            file1="${f}"
        fi
        diff "${file1}" "${f}" || { echo "Error: ${file1} and ${f} differ: To solve: for f in egs2/*/*/${base}; do cp egs2/TEMPLATE/asr1/${base} \${f}; done" ; exit 1; }
    done
done


echo "==== [ESPnet2] test setup.sh ==="
for d in egs2/TEMPLATE/*; do
    if [ -d "${d}" ]; then
        d="${d##*/}"
        egs2/TEMPLATE/"$d"/setup.sh egs2/test/"${d}"
    fi
done


echo "=== run integration tests at test_utils ==="

PATH=$(pwd)/bats-core/bin:$PATH
if ! [ -x "$(command -v bats)" ]; then
    echo "=== install bats ==="
    git clone https://github.com/bats-core/bats-core.git
fi
bats test_utils/integration_test_*.bats

echo "=== report ==="

coverage report
coverage xml<|MERGE_RESOLUTION|>--- conflicted
+++ resolved
@@ -36,9 +36,9 @@
 echo "=== ASR (backend=pytorch, model=transformer) ==="
 ./run.sh --python "${python}" --stage 4 --train-config conf/train_transformer.yaml \
         --decode-config conf/decode.yaml
-./run.sh --stage 5 --train-config conf/train_transformer.yaml \
-        --decode-config conf/decode.yaml --metric loss
-./run.sh --stage 5 --train-config conf/train_transformer.yaml \
+./run.sh --python "${python}" --stage 5 --train-config conf/train_transformer.yaml \
+        --decode-config conf/decode.yaml --metric acc
+./run.sh --python "${python}" --stage 5 --train-config conf/train_transformer.yaml \
         --decode-config conf/decode.yaml --metric loss
 echo "=== ASR (backend=pytorch, model=conformer) ==="
 ./run.sh --python "${python}" --stage 4 --train-config conf/train_conformer.yaml \
@@ -103,14 +103,13 @@
 echo "==== ST (backend=pytorch asr0.2 mt0.2) ==="
 ./run.sh --python "${python}" --stage 4 --train_config conf/train_asr0.2_mt0.2.yaml
 echo "==== ST (backend=pytorch, model=transformer) ==="
-<<<<<<< HEAD
-./run.sh --stage 4 --train_config conf/train_transformer.yaml
-./run.sh --stage 5 --train_config conf/train_transformer.yaml --metric bleu
-./run.sh --stage 5 --train_config conf/train_transformer.yaml --metric acc
-./run.sh --stage 5 --train_config conf/train_transformer.yaml --metric loss
-=======
 ./run.sh --python "${python}" --stage 4 --train_config conf/train_transformer.yaml
->>>>>>> fa55a6fc
+./run.sh --python "${python}" --stage 5 --train_config conf/train_transformer.yaml \
+    --metric acc
+./run.sh --python "${python}" --stage 5 --train_config conf/train_transformer.yaml \
+    --metric bleu
+./run.sh --python "${python}" --stage 5 --train_config conf/train_transformer.yaml \
+    --metric loss
 echo "==== ST (backend=pytorch asr0.3, model=transformer) ==="
 ./run.sh --python "${python}" --stage 4 --train_config conf/train_transformer_asr0.3.yaml
 echo "==== ST (backend=pytorch ctc asr0.3, model=transformer) ==="
@@ -130,14 +129,13 @@
 echo "==== MT (backend=pytorch) ==="
 ./run.sh --python "${python}"
 echo "==== MT (backend=pytorch, model=transformer) ==="
-<<<<<<< HEAD
-./run.sh --stage 4 --train_config conf/train_transformer.yaml
-./run.sh --stage 5 --train_config conf/train_transformer.yaml --metric bleu
-./run.sh --stage 5 --train_config conf/train_transformer.yaml --metric acc
-./run.sh --stage 5 --train_config conf/train_transformer.yaml --metric loss
-=======
 ./run.sh --python "${python}" --stage 4 --train_config conf/train_transformer.yaml
->>>>>>> fa55a6fc
+./run.sh --python "${python}" --stage 5 --train_config conf/train_transformer.yaml \
+    --metric acc
+./run.sh --python "${python}" --stage 5 --train_config conf/train_transformer.yaml \
+    --metric bleu
+./run.sh --python "${python}" --stage 5 --train_config conf/train_transformer.yaml \
+    --metric loss
 # Remove generated files in order to reduce the disk usage
 rm -rf exp tensorboard dump data
 cd "${cwd}" || exit 1
